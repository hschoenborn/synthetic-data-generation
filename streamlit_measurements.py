# Standard library imports
from datetime import datetime
import json
import re

# Third-party library imports
import pandas as pd
import streamlit as st
from SyntheticDataGenerator import SyntheticDataGenerator
from database import SessionLocal, create_tables, SyntheticDataFile
from sdmetrics.reports.single_table import QualityReport
from sdv.metadata import SingleTableMetadata
from value_triple_mapping import ValueTripleMapping

# Initialize the database
create_tables()

# Load metadata
with open('metadata_dict_measurements.json', 'r') as f:
    metadata_dict = json.load(f)

# Initialize ValueTripleMapping
value_triple_mapping = ValueTripleMapping().get_mapping()

# Utility functions
def preprocess_timestamps(df: pd.DataFrame, column: str = 'Time') -> pd.DataFrame:
    df[column] = df[column].apply(
        lambda x: datetime.utcfromtimestamp(x / 1000).strftime('%Y-%m-%d %H:%M:%S')
    )
    return df


def filter_metadata(metadata_dict, selected_columns):
    st.info(f"Selected columns: {selected_columns}")
    retval = {
        "METADATA_SPEC_VERSION": metadata_dict["METADATA_SPEC_VERSION"],
        "sequence_key": metadata_dict["sequence_key"],
        "sequence_index": metadata_dict["sequence_index"],
        "columns": {k: v for k, v in metadata_dict["columns"].items() if k in selected_columns}
    }
    # st.info(retval)  # DEBUG
    return retval


def get_selected_columns(value_triples, mapping, slim_columns_only):
    selected_columns_for_generation = ["Measurement ID", "Time", "Interval"]

    for triple in value_triples:
        if slim_columns_only:
            selected_columns_for_generation.append(mapping[triple][2])
        else:
            selected_columns_for_generation.extend(mapping[triple])

    return selected_columns_for_generation


def upload_and_process_id_file(uploaded_file, column='Time', id_length=6):
    # Load data from the Stablenet measurement ID file
    try:
        real_data_df = pd.read_csv(uploaded_file, sep='[;,]', engine='python')
    except pd.errors.EmptyDataError:
        st.error("The uploaded file is empty or does not contain valid data.")
        return None
    except Exception as e:
        st.error(f"An error occurred while reading the file: {e}")
        return None

    # Read ID from the file name
    file_name = uploaded_file.name
    pattern = rf'\d{{{id_length}}}'
    match = re.search(pattern, file_name)

    if match:
        measurement_id = match.group(0)
    else:
        # Input ID manually
        st.info("You must provide the 6-digit Measurement ID (sequence) of your dataset:", icon='⚠️')
        measurement_id_input = st.text_input("Measurement ID:")

        # Check if input is valid
        if measurement_id_input and measurement_id_input.isdigit() and len(measurement_id_input) == id_length:
            measurement_id = measurement_id_input
        else:
            st.error("Invalid input. Please enter a valid 6-digit integer Measurement ID.")
            return None  # Do not proceed further if input is invalid

    # Add the Measurement ID column
    real_data_df['Measurement ID'] = measurement_id

    # Reorder the columns with the ID first
    columns = ['Measurement ID'] + [col for col in real_data_df if col != 'Measurement ID']
    real_data_df = real_data_df[columns]

    # Process the timestamp column to a datetime format
    return preprocess_timestamps(real_data_df, column=column)

def generate_download_button_from_db(file_id):
    db = SessionLocal()
    file_record = db.query(SyntheticDataFile).filter(SyntheticDataFile.id == file_id).first()

    if file_record:
        return st.download_button(
            label="Download Synthetic Data as CSV",
            data=file_record.content,
            file_name=file_record.filename,
            mime='text/csv'
        )
    else:
        st.error("File not found in the database.")

def generate_data_app():
    st.title("Synthetic Data Generator")

    # Add a header image
    # st.image("logos/uni_logo.jpg", width=200)

    # File upload section
    st.subheader("Step 1: Upload Your Data")
    st.write("Please upload a CSV file with the common format of a StableNet measurement to start the process.")
    uploaded_file = st.file_uploader("Upload a CSV file", type="csv")

    if uploaded_file is not None:
        real_data_df = upload_and_process_id_file(uploaded_file)
        st.write("Real Data Sample:")
        st.dataframe(real_data_df)

        # Step 2: Configure columns and options
        st.subheader("Step 2: Configure Data Generation Options")

        slim_columns_only = st.checkbox(
            "Generate data for Avg columns only (keeps timestamp and interval for later consistency)"
        )

        value_triples = st.multiselect(
            "Select value-triples to include",
            list(value_triple_mapping.keys()),
            list(value_triple_mapping.keys())  # Default selected
        )

        selected_columns_for_generation = get_selected_columns(
            value_triples, value_triple_mapping, slim_columns_only
        )

        # # TODO: drop measurement id column in time-series comparisons

        real_data_df = real_data_df[selected_columns_for_generation]
        metadata = SingleTableMetadata().load_from_dict(filter_metadata(metadata_dict, selected_columns_for_generation))

        # Model settings
        st.subheader("Step 3: Select Model and Training Settings")
        model_type = st.selectbox("Select model type", ["par", "tvae", "ctgan"])
        epochs = st.number_input("Enter number of epochs", min_value=1, max_value=1000, value=300)

        # Model training
        if st.button("Train Model"):
            with st.spinner('Training model...'):
                try:
                    generator = SyntheticDataGenerator(
                        metadata_dict, model_type=model_type, epochs=epochs,
                        selected_columns=selected_columns_for_generation
                    )
                    generator.train_model(real_data_df[selected_columns_for_generation])
                    st.session_state['generator'] = generator
                    st.success("Model trained successfully.")
                    if model_type != "par":
                        fig = generator.visualize_loss_values()
                        st.plotly_chart(fig)
                except Exception as e:
                    st.error(f"Error during training: {e}")
                    st.error(metadata.to_dict())  # TODO: Delete

        # Data generation
        if 'generator' in st.session_state:
            st.subheader("Step 4: Generate and Download Synthetic Data")

            if st.button("Generate Synthetic Data"):
                with st.spinner('Generating synthetic data...'):
                    try:
                        if model_type != "par":
                            num_samples = len(real_data_df)
                            synthetic_data = st.session_state['generator'].generate_synthetic_data_simple(num_samples)
                        else:
                            num_sequences = int(real_data_df['Measurement ID'].nunique())  # 1 sequence per ID
                            synthetic_data = st.session_state['generator'].generate_synthetic_data_par(num_sequences)

                        synthetic_data_with_time = synthetic_data

                        # Store synthetic data in session state for later use
                        st.session_state['synthetic_data'] = synthetic_data
                        st.session_state['synthetic_data_with_time'] = synthetic_data_with_time
                        st.success("Synthetic data generated successfully.")
                    except Exception as e:
                        st.error(f"Error during data generation: {e}")

        # Save and evaluate options
        if 'synthetic_data_with_time' in st.session_state:
            st.write("Synthetic Data Sample:")
            st.dataframe(st.session_state['synthetic_data_with_time'])

            st.subheader("Step 5: Save Synthetic Data")

            if st.button("Save Synthetic Data to Database without ID column"):
                with st.spinner('Saving synthetic data to database...'):
                    try:
                        # Drop 'Measurement ID' column
                        synthetic_data = st.session_state['synthetic_data_with_time'].copy().drop(columns=['Measurement ID'], axis=1)
                        # Postprocess the timestamps back to unix format
                        processed_data = st.session_state['generator'].postprocess_timestamps(synthetic_data)

                        # Initialize the database session to save CSV
                        db = SessionLocal()
                        csv_bytes = processed_data.to_csv(index=False).encode('utf-8')

                        new_file = SyntheticDataFile(
                            filename=f"synthetic_data_{datetime.utcnow().strftime('%Y%m%d%H%M%S')}.csv",
                            content=csv_bytes
                        )
                        db.add(new_file)
                        db.commit()
                        db.refresh(new_file)

                        st.success(f"Data saved to database with filename: {new_file.filename}")

                        # Generate download button from the database
                        generate_download_button_from_db(new_file.id)

                    except Exception as e:
                        st.error(f"Error saving data to database: {e}")

            st.subheader("Step 6: Evaluate Synthetic Data")

            if st.button("Quick Evaluate Synthetic Data"):
                with st.spinner('Evaluating synthetic data...'):
                    try:
                        generator = st.session_state['generator']
                        report = QualityReport()
                        report.generate(real_data_df[selected_columns_for_generation],
                                        st.session_state['synthetic_data'][selected_columns_for_generation],
                                        metadata.to_dict())
                        overall_score = report.get_score()
                        st.write(f"Overall Score: {overall_score:.2f}")
                        properties_df = report.get_properties()
                        st.write("Properties and Scores:")
                        st.write(properties_df)
                        for property_name in properties_df['Property']:
                            st.write(f"Details for {property_name}:")
                            details_df = report.get_details(property_name)
                            st.write(details_df)
                            fig = report.get_visualization(property_name)
                            st.plotly_chart(fig)
                        st.success("Evaluation completed successfully.")
                    except Exception as e:
                        st.error(f"Error during evaluation: {e}")

            if st.button("Plot UMAP evaluation"):
                with st.spinner("Plotting..."):
                    try:
                        generator = st.session_state['generator']
                        fig = generator.evaluate_umap(real_data_df, st.session_state['synthetic_data'])
                        st.set_option('deprecation.showPyplotGlobalUse', False)
                        st.pyplot(fig)
                    except Exception as e:
                        st.error(f"Error during UMAP evaluation: {e}")

            # Plotting column comparisons: remove 'Measurement ID' from selected columns
            time_series_cols = selected_columns_for_generation.copy()
            time_series_cols.remove("Measurement ID")
<<<<<<< HEAD
=======
            selected_column = st.selectbox("Select a column for time series comparison",
                                           time_series_cols)
>>>>>>> 20e7fc7b

            if st.button("Plot Distributions of Real vs. Synthetic Data"):
                with st.spinner("Plotting..."):
                    try:
                        generator = st.session_state['generator']
                        fig = generator.plot_column_distributions(real_data_df, st.session_state['synthetic_data'],
                                                                  time_series_cols)
                        st.set_option('deprecation.showPyplotGlobalUse', False)
                        st.pyplot(fig)
                    except Exception as e:
                        st.error(f"Error during time series comparison: {e}")

<<<<<<< HEAD
            st.write("")
            selected_column = st.selectbox("Time series comparison - select column:",
                                           time_series_cols)
=======
>>>>>>> 20e7fc7b
            if st.button("Plot Time Series Comparison"):
                with st.spinner("Plotting time series comparison..."):
                    try:
                        generator = st.session_state['generator']
                        fig = generator.plot_time_series_comparison(real_data_df, st.session_state['synthetic_data'],
                                                                    selected_column)
                        st.plotly_chart(fig)
                    except Exception as e:
                        st.error(f"Error during time series comparison: {e}")

def data_app():
    st.header("Stored Synthetic Data Files")
    st.image("logos/Infosim_logo.png", width=200)

    db = SessionLocal()
    files = db.query(SyntheticDataFile).order_by(SyntheticDataFile.created_at.desc()).all()

    if files:
        for file in files:
            st.subheader(f"Filename: {file.filename}")
            st.write(f"Uploaded at: {file.created_at}")

            st.download_button(
                label="Download CSV",
                data=file.content,
                file_name=file.filename,
                mime='text/csv'
            )
    else:
        st.info("No files found in the database.")

def main():

    # Create placeholders for top and bottom logos
    top_logo = st.sidebar.empty()

    # Display the top logo
    top_logo.image("logos/Infosim_logo.png", use_column_width=True)

    st.sidebar.title("Navigation")
    app_mode = st.sidebar.selectbox("Choose the app mode", ["Generate Data", "Data"])

    if app_mode == "Generate Data":
        generate_data_app()
    elif app_mode == "Data":
        data_app()

    # Add an empty element to force space before the bottom logo
    st.sidebar.write("\n")
    st.sidebar.write("\n")
    st.sidebar.write("\n")
    st.sidebar.write("\n")
    st.sidebar.write("\n")
    st.sidebar.write("\n")
    st.sidebar.write("\n")
    st.sidebar.write("\n")
    st.sidebar.write("\n")
    st.sidebar.write("\n")
    st.sidebar.write("\n")

    # Display the bottom logo in a placeholder at the bottom
    bottom_logo = st.sidebar.empty()
    bottom_logo.image("logos/uni_logo.jpg", use_column_width=True)


if __name__ == "__main__":
    main()<|MERGE_RESOLUTION|>--- conflicted
+++ resolved
@@ -265,11 +265,6 @@
             # Plotting column comparisons: remove 'Measurement ID' from selected columns
             time_series_cols = selected_columns_for_generation.copy()
             time_series_cols.remove("Measurement ID")
-<<<<<<< HEAD
-=======
-            selected_column = st.selectbox("Select a column for time series comparison",
-                                           time_series_cols)
->>>>>>> 20e7fc7b
 
             if st.button("Plot Distributions of Real vs. Synthetic Data"):
                 with st.spinner("Plotting..."):
@@ -282,12 +277,10 @@
                     except Exception as e:
                         st.error(f"Error during time series comparison: {e}")
 
-<<<<<<< HEAD
             st.write("")
             selected_column = st.selectbox("Time series comparison - select column:",
                                            time_series_cols)
-=======
->>>>>>> 20e7fc7b
+
             if st.button("Plot Time Series Comparison"):
                 with st.spinner("Plotting time series comparison..."):
                     try:
